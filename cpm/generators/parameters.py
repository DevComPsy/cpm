import numpy as np
import copy
from scipy.stats import (
    truncnorm,
    truncexpon,
    uniform,
    beta,
    gamma,
    lognorm,
    loggamma,
    loguniform,
)


class Parameters:
    """
    A class representing a set of parameters.
    It takes keyword arguments representing the parameters with their values and wraps them into a python object.

    Parameters
    ----------
    **kwargs : dict
        Keyword arguments representing the parameters.

    Returns
    -------
    Parameters
        A Parameters object, where each attributes is one of the keyword arguments
        provided for the function.

    Examples
    --------
    >>> from cpm.generators import Parameters
    >>> parameters = Parameters(a=0.5, b=0.5, c=0.5)
    >>> parameters['a']
    0.1
    >>> parameters.a
    0.1
    >>> parameters()
    {'a': 0.1, 'b': 0.2, 'c': 0.5}

    The Parameters class can also provide a prior.

    >>> x = Parameters(
    >>>    a=Value(value=0.1, lower=0, upper=1, prior="normal", args={"mean": 0.5, "sd": 0.1}),
    >>>    b=0.5,
    >>>    weights=Value(value=[0.1, 0.2, 0.3], lower=0, upper=1, prior=None),
    >>> )

    >>> x.prior(log=True)
    -6.5854290732499186

    We can also sample new parameter values from the prior distributions.
    >>> x.sample()
    {'a': 0.4670755733417274, 'b': 0.30116207009111917}
    """

    def __init__(self, **kwargs):
        for key, value in kwargs.items():
            if isinstance(value, Value):
                setattr(self, key, value)
            else:
                setattr(self, key, Value(value))
        # self.__dict__.update(kwargs)

    def __getitem__(self, key):
        return self.__dict__.get(key)

    def __setitem__(self, key, value):
        self.__dict__[key] = value

    def __call__(self):
        return self.__dict__

    def export(self):
        return self.__dict__

    def __copy__(self):
        return Parameters(**self.__dict__)

    def __keys__(self):
        return self.__dict__.keys()

    def __len__(self):
        return 0

    def update(self, **kwargs):
        """
        Update the parameters with new values.

        Parameters
        ----------
        **kwargs : dict
            Keyword arguments representing the parameters.

        """
        for key, value in kwargs.items():
            if key in self.__dict__:
                self.__dict__[key].fill(value)

    def keys(self):
        """
        Return a list of all the keys in the parameters dictionary.

        Returns
        -------
        keys : list
            A list of all the keys in the parameters dictionary.
        """
        return self.__dict__.keys()

    def prior(self, log=False):
        """
        Return the prior distribution of the parameters.

        Returns
        -------
        The probability of the parameter set under the prior distribution for each parameter.
        If `log` is True, the log probability is returned.
        """
        prior = 1
        for _, value in self.__dict__.items():
            if value.priorf is not None:
                prior *= value.prior()
        if log:
            prior = np.log(prior)
        return prior

    def sample(self):
        """
        Sample and update parameter valuesthe parameters from their prior distribution.

        Returns
        -------
        sample : dict
            A dictionary of the sampled parameters.
        """
        sample = {}
        for key, value in self.__dict__.items():
            if value.priorf is not None:
                sample[key] = value.priorf.rvs()
        self.update(**sample)
        return sample


class Value:
    """

    The `Value` class is a wrapper around a float value, with additional details such as the prior distribution, lower and upper bounds. It supports all basic mathematical operations and can be used as a regular float with the parameter value as operand.

    Parameters
    ----------
    value : float
        The value of the parameter.
    lower : float, optional
        The lower bound of the parameter.
    upper : float, optional
        The upper bound of the parameter.
    prior : string or object, optional
        If a string, it should be one of continuous distributions from `scipy.stats`.
        See the [scipy documentation](https://docs.scipy.org/doc/scipy/reference/stats.html) for more details.
        The default is 'normal'.
        If an object, it should be or contain a callable function representing the prior distribution of the parameter with methods similar to `scipy.stats` distributions.
        See Notes for more details.
    args : dict, optional
        A dictionary of arguments for the prior distribution function.

    Attributes
    ----------
    value : float
        The value of the parameter.
    priorf : function, optional
        The prior distribution function of the parameter.
    lower : float, optional
        The lower bound of the parameter.
    upper : float, optional
        The upper bound of the parameter.
    args : dict, optional
        A dictionary of arguments for the prior distribution function.

    Notes
    -----
    We currently implement the following continuous distributions from `scipy.stats` corresponding to the `prior` argument:

    - uniform: 'uniform'
    - normal: 'truncnormal'
    - beta: 'beta'
    - gamma: 'gamma'
    - truncexp: 'exponential'

    Because these distributions are inherited from `scipy.stats`, see the [scipy documentation](https://docs.scipy.org/doc/scipy/reference/stats.html) for more details on how to update variables of the distribution.

    Returns
    -------
    Value
        A Value object, where each attribute is one of the arguments provided for the function. It support all basic mathematical operations and can be used as a regular float with the parameter value as operand.
    """

<<<<<<< HEAD
    def __init__(
        self,
        value=None,
        lower=0,
        upper=1,
        prior="normal",
        args=None,
        **kwargs,
    ):
=======
    def __init__(self, value=None, prior="normal", lower=0, upper=1, **kwargs):
>>>>>>> 8b1eb981
        self.value = value

        self.lower = lower
        self.upper = upper

        args = args if args is not None else {"a": 0, "b": 1, "mean": 0, "sd": 1}

        # set the prior distribution
        self.__builtin__ = True
        if prior is None:
            self.priorf = None
        if prior == "uniform":
            self.priorf = uniform(loc=lower, scale=upper)
        elif prior == "normal":
            # calculate the bounds of the truncated normal distribution
            below, above = (lower - args.get("mean")) / args.get("sd"), (
                upper - args.get("mean")
            ) / args.get("sd")
            self.priorf = truncnorm(
                loc=args.get("mean"), scale=args.get("sd"), a=below, b=above
            )
        elif prior == "beta":
            self.priorf = beta(
                a=args.get("a"),
                b=args.get("b"),
                loc=args.get("mean"),
                scale=args.get("sd"),
            )
        elif prior == "gamma":
            self.priorf = gamma(
                a=args.get("a"), loc=args.get("mean"), scale=args.get("sd")
            )
        elif prior == "exponential":
            self.priorf = truncexpon(
                b=(upper - args.get("mean")) / args.get("sd"),
                loc=args.get("mean"),
                scale=args.get("sd"),
            )
        elif callable(prior):
            self.__builtin__ = False
            self.priorf = prior(**args)

    def __repr__(self):
        return str(self.value)

    def __getitem__(self, key):
        return self.__dict__.get(key)

    def __setitem__(self, key, value):
        self.__dict__[key] = value

    def __update__(self, key, value):
        self.__dict__[key] = value

    def __call__(self):
        return self.__dict__

    def __str__(self):
        return str(self.__dict__)

    def export(self):
        return self.__dict__

    def __mul__(self, other):
        return self.value * other

    def __rmul__(self, other):  # other * self
        return self.value * other

    def __add__(self, other):
        return self.value + other

    def __radd__(self, other):  # other + self
        return self.value + other

    def __iadd__(self, other):
        return self.value + other

    def __sub__(self, other):  # self - other
        return self.value + (-other)

    def __rsub__(self, other):  # other - self
        return other + (-self.value)

    def __truediv__(self, other):
        return self.value / other

    def __floordiv__(self, other):
        return self.value // other

    def __mod__(self, other):
        return self.value % other

    def __pow__(self, other):
        return self.value**other

    def __rpow__(self, other):
        return other**self.value

    def __neg__(self):  # -self
        return self.value * -1

    def __eq__(self, other):
        return self.value == other

    def __ne__(self, other):
        return self.value != other

    def __lt__(self, other):
        return self.value < other

    def __neg__(self):  # -self
        return self.value * -1

    def __truediv__(self, other):  # self / other
        return self.value * other**-1

    def __rtruediv__(self, other):  # other / self
        return other * self.value**-1

    def __copy__(self):
        return Value(**self.__dict__)

    def __array__(self) -> np.ndarray:
        return np.array(self.value)

    def __float__(self) -> float:
        return float(self.value)

    def __int__(self) -> int:
        return int(self.value)

    def __len__(self):
        return len(self.value)

    def __shape__(self):
        return np.shape(self.value)

    def __copy__(self):
        return Value(**self.__dict__)

    def __deepcopy__(self, memo):
        return Value(**copy.deepcopy(self.__dict__, memo))

    def copy(self):
        """
        Return a copy of the parameter.

        Returns
        -------
        Value
            A copy of the parameter.
        """
        return Value(**self.__dict__)

    def fill(self, value):
        """
        Replace the value of the parameter with a new value.

        Parameters
        ----------
        value : float or array_like
            The new value of the parameter.

        Notes
        -----
        If the parameter is an array, it should be a list of values. If the parameter is an array, and the new value is a single value, it will be broadcasted to the shape of the array.
        """
        self.value = value

    def prior(self, log=False):
        """
        Return the prior distribution of the parameter.

        Returns
        -------
        The probability of the parameter value under the prior distribution.
        If `log` is True, the log probability is returned.
        """
        if log:
            return self.priorf.logpdf(self.value)
        else:
            return self.priorf.pdf(self.value)

    def sample(self):
        """
        Sample and update the parameter value from its prior distribution.

        Returns
        -------
        sample : float
            A sample from the prior distribution of the parameter.
        """
        new = self.priorf.rvs()
        self.fill(new)


class LogParameters(Parameters):
    """
    A class that represents parameters with logarithmic transformations.

    This class inherits from the `Parameters` class and provides methods to apply logarithmic transformations to the values of the parameters.

    Attributes
    ----------
    ...

    Methods
    -------
    log_transform()
        Apply a logarithmic transformation to the values of the parameters.
    log_exp_transform()
        Apply a logarithmic exponential transformation to the values of the parameters.

    """

    def __init__(self, **kwargs):
        super().__init__(**kwargs)
        self.log_transform()

    def log_transform(self):
        """
        Apply a logarithmic transformation to the values of the parameters.

        This method iterates over the attributes of the object and checks if the attribute has a prior function and is an instance of the Value class. If both conditions are met, the value of the attribute is transformed using the logarithmic transformation function.

        """

        def _logtransform(value, lower, upper):
            if value < lower or value > upper:
                raise ValueError("Value out of bounds.")
            elif value == lower:
                return -np.inf
            elif value == upper:
                return np.inf
            else:
                return np.log(value / (1 - value))

        for _, value in self.__dict__.items():
            if value.priorf is not None and isinstance(value, Value):
                value.value = _logtransform(value.value, value.lower, value.upper)

    def log_exp_transform(self):
        """
        Apply a logarithmic exponential transformation to the values of the parameters.

        This method iterates over the attributes of the object and checks if they are instances of the `Value` class.
        If an attribute is an instance of `Value`, the `value` attribute of that instance is transformed using the
        logarithmic exponential transformation function. The transformed value is then assigned
        back to the `value` attribute.

        Returns
        -------
        dict:
            A dictionary containing the updated attributes of the object.

        """

        output = []

        def _logexptransform(value):
            return 1 / (1 + np.exp(-value))

        out = {}

        for key, value in self.__dict__.items():
            if isinstance(value, Value) and value.priorf is not None:
                out[key] = _logexptransform(value.value)
        return out

    def update(self, **kwargs):
        """
        Update the parameters with new values.

        Parameters
        ----------
        **kwargs : dict
            Keyword arguments representing the parameters.

        """

        def _logtransform(value, lower, upper):
            if value < lower or value > upper:
                raise ValueError("Value out of bounds.")
            elif value == lower:
                return -np.inf
            elif value == upper:
                return np.inf
            else:
                return np.log(value / (1 - value))

        for key, value in kwargs.items():
            if key in self.__dict__:
                self.__dict__[key].fill(
                    _logtransform(
                        value, self.__dict__[key].lower, self.__dict__[key].upper
                    )
                )<|MERGE_RESOLUTION|>--- conflicted
+++ resolved
@@ -196,7 +196,6 @@
         A Value object, where each attribute is one of the arguments provided for the function. It support all basic mathematical operations and can be used as a regular float with the parameter value as operand.
     """
 
-<<<<<<< HEAD
     def __init__(
         self,
         value=None,
@@ -206,11 +205,7 @@
         args=None,
         **kwargs,
     ):
-=======
-    def __init__(self, value=None, prior="normal", lower=0, upper=1, **kwargs):
->>>>>>> 8b1eb981
         self.value = value
-
         self.lower = lower
         self.upper = upper
 
