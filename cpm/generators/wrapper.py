--- conflicted
+++ resolved
@@ -155,13 +155,7 @@
         if isinstance(parameters, list) or isinstance(parameters, np.ndarray):
             for keys in self.parameter_names[0 : len(parameters)]:
                 value = parameters[self.parameter_names.index(keys)]
-<<<<<<< HEAD
-                setattr(self.parameters, keys, value)
-        if isinstance(parameters, Parameters):
-            self.parameters = copy.deepcopy(parameters)
-=======
                 self.parameters.update(**{keys: value})
->>>>>>> 3a3997d2
         return None
 
     def export(self):
