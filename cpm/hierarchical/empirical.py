--- conflicted
+++ resolved
@@ -330,13 +330,7 @@
         This method runs the Expectation-Maximisation algorithm for the optimisation of the group-level distributions of the parameters of a model from subject-level parameter estimations. This is essentially the main function that runs the algorithm for multiple chains with random starting points for the priors.
 
         """
-<<<<<<< HEAD
-        # use the updated population-level parameters to update the priors on
-        # model parameters, for next round of participant-wise MAP estimation
-        self.optimiser.model.parameters.update_prior(**population_updates)
-=======
-
->>>>>>> 440ce966
+
         output = []
         parameter_names = self.optimiser.model.parameters.free()
         rng = np.random.default_rng()
@@ -347,18 +341,9 @@
                 population_updates = {}
                 for i, name in enumerate(parameter_names):
                     population_updates[name] = {
-<<<<<<< HEAD
-                        "mean": np.random.Generator.beta(2, 2) * self.__bounds__[1][i],
-                        "sd": np.random.Generator.beta(2, 2)
-                        * (self.__bounds__[1][i] / 2),
-                    }
-                # use the updated population-level parameters to update the priors on
-                # model parameters, for next round of participant-wise MAP estimation
-=======
                         "mean": rng.beta(a=2, b=2, size=1) * self.__bounds__[1][i],
                         "sd": rng.beta(a=2, b=2, size=1) * (self.__bounds__[1][i] / 2),
                     }
->>>>>>> 440ce966
                 self.optimiser.model.parameters.update_prior(**population_updates)
 
             if self.quiet is False:
@@ -397,29 +382,6 @@
         The convergence diagnostics plots show the convergence of the log model evidence, the means, and the standard deviations of the group-level hyperparameters.
         It also shows the distribution of the means and the standard deviations of the group-level hyperparameters sampled for each chain.
         """
-<<<<<<< HEAD
-        return self.hyperparameters
-
-    def diagnostics(self, show=True, save=False, path=None):
-        """
-        Returns the convergence diagnostics plots for the group-level hyperparameters.
-
-        Parameters
-        ----------
-        show : bool, optional
-            Whether to show the plots. Default is True.
-        save : bool, optional
-            Whether to save the plots. Default is False.
-        path : str, optional
-            The path to save the plots. Default is None.
-
-        Notes
-        -----
-        The convergence diagnostics plots show the convergence of the log model evidence, the means, and the standard deviations of the group-level hyperparameters.
-        It also shows the distribution of the means and the standard deviations of the group-level hyperparameters sampled for each chain.
-        """
-=======
->>>>>>> 440ce966
         convergence_diagnostics_plots(
             self.hyperparameters, show=show, save=save, path=path
         )