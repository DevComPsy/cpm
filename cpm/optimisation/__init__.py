--- conflicted
+++ resolved
@@ -1,17 +1,10 @@
-<<<<<<< HEAD
-__all__ = ["DifferentialEvolution", "Fmin", "Bads", "minimise"]
 
-
-from .genetic import DifferentialEvolution
-from .fmin import Fmin
-from .bads import Bads
-=======
-__all__ = ["DifferentialEvolution", "Fmin", "FminBound", "minimise"]
+__all__ = ["DifferentialEvolution", "Fmin", "FminBound", "Bads", "minimise"]
 
 
 from .genetic import DifferentialEvolution
 from .fmin import Fmin, FminBound
 from .free import Minimize
 from .empirical import EmpiricalBayes
->>>>>>> d0802c1f
+from .bads import Bads
 from .minimise import *