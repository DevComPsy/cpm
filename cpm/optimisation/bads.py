--- conflicted
+++ resolved
@@ -117,12 +117,7 @@
         number_of_starts=1,
         initial_guess=None,
         parallel=False,
-<<<<<<< HEAD
-        prior=False,
-        number_of_starts=1,
-=======
         cl=None,
->>>>>>> 6453eec5
         ppt_identifier=None,
         **kwargs,
     ):
@@ -184,9 +179,6 @@
         """
 
         def __unpack(x, id=None):
-<<<<<<< HEAD
-            keys = ["x", "fval", "iterations", "func_count", "mesh_size", "total_time"]
-=======
             keys = [
                 "x",
                 "fval",
@@ -196,7 +188,6 @@
                 "total_time",
                 "hessian",
             ]
->>>>>>> 6453eec5
             if id is not None:
                 keys.append(id)
             out = {}
@@ -227,10 +218,6 @@
                 **self.kwargs,
             )
             result = optimizer.optimize()
-<<<<<<< HEAD
-            if self.ppt_identifier is not None:
-                result = (*result, participant.get(self.ppt_identifier))
-=======
             hessian = Hessian(
                 pars=result["x"],
                 function=model,
@@ -242,7 +229,6 @@
 
             if self.ppt_identifier is not None:
                 result["ppt"] = participant.get(self.ppt_identifier)
->>>>>>> 6453eec5
             return result
 
         def __extract_nll(result):
@@ -253,10 +239,7 @@
 
         loss = self.loss
         model = self.model
-<<<<<<< HEAD
-=======
         Hessian = nd.Hessian(minimum)
->>>>>>> 6453eec5
 
         for i in range(len(self.initial_guess)):
             print(
@@ -279,13 +262,9 @@
                 for result in results:
                     parameters = {}
                     for i in range(len(self.parameter_names)):
-<<<<<<< HEAD
-                        parameters[self.parameter_names[i]] = result["x"][i]
-=======
                         parameters[self.parameter_names[i]] = copy.deepcopy(
                             result["x"][i]
                         )
->>>>>>> 6453eec5
 
                     self.parameters.append(copy.deepcopy(parameters))
                     self.fit.append(
@@ -322,10 +301,7 @@
         """
         self.fit = []
         self.parameters = []
-<<<<<<< HEAD
-=======
         self.details = []
->>>>>>> 6453eec5
         if initial_guess:
             bounds = self.model.parameters.bounds()
             self.initial_guess = np.random.uniform(
