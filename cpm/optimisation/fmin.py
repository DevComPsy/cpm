from . import minimise
from . import utils
from ..generators import Simulator, Wrapper

from scipy.optimize import fmin, fmin_l_bfgs_b
import numpy as np
import pandas as pd
import copy
import multiprocess as mp
import numdifftools as nd

__all__ = ["Fmin", "FminBound"]

<<<<<<< HEAD
# this should not be available to users
def minimum(pars, function, data, loss, **args):
=======

def minimum(pars, function, data, loss, prior=False, **args):
>>>>>>> 3a3997d2
    """
    The `minimise` function calculates a metric by comparing predicted values with
    observed values.

    Parameters
    ----------
    pars
        The `pars` parameter is a dictionary that contains the parameters for the
        function that needs to be minimized.
    function
        The `function` parameter is the function that needs to be minimized.
    data
        The `data` parameter is the data that is used to compare the predicted values
        with the observed values.
    loss
        The `loss` parameter is the loss function that is used to calculate the metric
        value.
    args
        The `args` parameter is a dictionary that contains additional parameters that
        are used in the loss function.

    Returns
    -------
        The metric value is being returned.

    """
    function.reset(pars)
    function.run()
    predicted = function.dependent
    observed = copy.deepcopy(data)
    metric = loss(predicted, observed, **args)
    del predicted, observed
    if metric == float("inf") or metric == float("-inf") or metric == float("nan"):
        metric = 1e10
    if prior:
        prior_pars = function.parameters.PDF(log=True)
        metric += -prior_pars
    return metric


class Fmin:
    """
    Class representing the Fmin search (unbounded) optimization algorithm using a downhill simplex.

    Parameters
    ----------
    model : object
        The model to be optimized.
    data : object
        The data used for optimization. An array of dictionaries, where each dictionary contains the data for a single participant, including information about the experiment and the results too. See Notes for more information.
    minimisation : function
        The loss function for the objective minimization function. See the `minimise` module for more information. User-defined loss functions are also supported.
    parallel : bool
        Whether to use parallel processing. Default is `False`.
    cl : int
        The number of cores to use for parallel processing. Default is `None`. If `None`, the number of cores is set to 2.
        If `cl` is set to `None` and `parallel` is set to `True`, the number of cores is set to the number of cores available on the machine.
    **kwargs : dict
        Additional keyword arguments. See the [`scipy.optimize.differential_evolution`](https://docs.scipy.org/doc/scipy/reference/generated/scipy.optimize.differential_evolution.html) documentation for what is supported.

    Attributes
    ----------
    function : Wrapper
        The model object.
    data : object
        The data used for optimization. An array of dictionaries, where each dictionary contains the data for a single participant.
    loss : function
        The loss function for the objective minimization function.
    kwargs : dict
        Additional keyword arguments.
    fit : list
        List to store the optimization results. It includes the best-fitting parameters and the objective function value.
    details : list
        List to store the optimization details. It includes all information returned by the optimization algorithm in addition to what is already stored in `fit`.
    parameters : list
        List to store the best-fitting parameters as dictionaries.
    participant : object
        The current participant data.
    parameter_names : list
        The names of the model parameters.


    Notes
    -----
    The `data` parameter is an array of dictionaries, where each dictionary contains the data for a single participant. The dictionary should contain the keys needed to simulate behaviour using the model, such as trials and feedback. The dictionary **MUST** also contain the observed data for the participant, titled 'observed'. The 'observed' key should correspond, both in format and shape, to the 'dependent' variable calculated by the model `Wrapper`.
    """

    def __init__(
        self,
        model=None,
        data=None,
        initial_guess=None,
        minimisation=None,
        cl=None,
        parallel=False,
        prior=False,
        **kwargs,
    ):
        self.model = copy.deepcopy(model)
        self.data = data
        self.loss = minimisation
        self.initial_guess = initial_guess
        self.prior = prior
        self.kwargs = kwargs
        self.fit = []
        self.details = []
        self.parameters = []
        self.participant = data[0]
        if isinstance(model, Wrapper):
            self.parameter_names = self.model.parameters.free()
        if isinstance(model, Simulator):
            raise ValueError(
                "The Fmin algorithm is not compatible with the Simulator object."
            )
        self.auxiliary = {
            "n": len(self.participant.get("observed")),
            "k": len(self.initial_guess),
        }
        if cl is not None:
            self.cl = cl
        if cl is None and parallel:
            self.cl = mp.cpu_count()
        if cl is None and not parallel:
            self.cl = 2

    def optimise(self):
        """
        Performs the optimization process.

        Returns:
        - None
        """

        def __unpack(x):
            keys = ["xopt", "fopt", "iter", "funcalls", "warnflag", "hessian"]
            out = {}
            for i in range(len(keys)):
                out[keys[i]] = x[i]
            return out

        def __task(participant, **args):
            result = fmin(
                minimum,
                x0=self.initial_guess,
<<<<<<< HEAD
                args=(model, participant.get("observed"), loss),
=======
                args=(model, participant.get("observed"), loss, prior),
                disp=False,
>>>>>>> 3a3997d2
                **self.kwargs,
                full_output=True,
            )
            hessian = Hessian(result[0], model, participant.get("observed"), loss)
            result = (*result, hessian)
            return result

        loss = self.loss
        model = self.model
        prior = self.prior
        Hessian = nd.Hessian(minimum)

        pool = mp.Pool(self.cl)
        results = pool.map(__task, self.data)
        pool.close()
        del pool
        self.details = results

        parameters = {}
        for result in results:
            for i in range(len(self.initial_guess)):
                parameters[self.parameter_names[i]] = result[0][i]
            self.parameters.append(parameters)
            self.fit.append(__unpack(result))

        return None

    def iterate_optimise(self, initial_guesses):
        """
        Iterates the optimization process over multiple initial guesses.

        Parameters
        ----------
        initial_guesses: numpy.ndarray
            A 2D array of initial guesses for the optimization process.

        Returns
        -------
        None
        """
        for guess in initial_guesses:
            self.initial_guess = guess
            self.optimise()
        return None

    def reset(self):
        """
        Resets the optimization results and fitted parameters.

        Returns
        -------
        None
        """
        self.fit = []
        self.details = []
        self.parameters = []
        return None

    def export(self):
        """
        Exports the optimization results and fitted parameters as a `pandas.DataFrame`.

        Returns
        -------
        pandas.DataFrame
            A pandas DataFrame containing the optimization results and fitted parameters.
        """
        output = utils.detailed_pandas_compiler(self.fit)
        output.reset_index(drop=True, inplace=True)
        return output


class FminBound:
    """
    Class representing the Fmin search (bounded) optimization algorithm using the L-BFGS-B method.

    Parameters
    ----------
    model : object
        The model to be optimized.
    data : object
        The data used for optimization. An array of dictionaries, where each dictionary contains the data for a single participant, including information about the experiment and the results too. See Notes for more information.
    minimisation : function
        The loss function for the objective minimization function. See the `minimise` module for more information. User-defined loss functions are also supported.
    parallel : bool
        Whether to use parallel processing. Default is `False`.
    cl : int
        The number of cores to use for parallel processing. Default is `None`. If `None`, the number of cores is set to 2.
        If `cl` is set to `None` and `parallel` is set to `True`, the number of cores is set to the number of cores available on the machine.
    **kwargs : dict
        Additional keyword arguments. See the [`scipy.optimize.differential_evolution`](https://docs.scipy.org/doc/scipy/reference/generated/scipy.optimize.differential_evolution.html) documentation for what is supported.

    Attributes
    ----------
    function : Wrapper
        The model object.
    data : object
        The data used for optimization. An array of dictionaries, where each dictionary contains the data for a single participant.
    loss : function
        The loss function for the objective minimization function.
    kwargs : dict
        Additional keyword arguments.
    fit : list
        List to store the optimization results. It includes the best-fitting parameters and the objective function value.
    details : list
        List to store the optimization details. It includes all information returned by the optimization algorithm in addition to what is already stored in `fit`.
    parameters : list
        List to store the best-fitting parameters as dictionaries.
    participant : object
        The current participant data.
    parameter_names : list
        The names of the model parameters.


    Notes
    -----
    The `data` parameter is an array of dictionaries, where each dictionary contains the data for a single participant. The dictionary should contain the keys needed to simulate behaviour using the model, such as trials and feedback. The dictionary **MUST** also contain the observed data for the participant, titled 'observed'. The 'observed' key should correspond, both in format and shape, to the 'dependent' variable calculated by the model `Wrapper`.
    """

    def __init__(
        self,
        model=None,
        data=None,
        initial_guess=None,
        minimisation=None,
        cl=None,
        parallel=False,
        prior=False,
        **kwargs,
    ):
        self.model = copy.deepcopy(model)
        self.data = data
        self.loss = minimisation
        self.initial_guess = initial_guess
        self.prior = prior
        self.kwargs = kwargs
        self.fit = []
        self.details = []
        self.parameters = []
        self.participant = data[0]
        if isinstance(model, Wrapper):
            self.parameter_names = self.model.parameters.free()
        if isinstance(model, Simulator):
            raise ValueError(
                "The Fmin algorithm is not compatible with the Simulator object."
            )
        self.auxiliary = {
            "n": len(self.participant.get("observed")),
            "k": len(self.initial_guess),
        }
        if cl is not None:
            self.cl = cl
        if cl is None and parallel:
            self.cl = mp.cpu_count()
        if cl is None and not parallel:
            self.cl = 2

    def optimise(self):
        """
        Performs the optimization process.

        Returns:
        - None
        """

        def __unpack(x):
            keys = ["x", "f", "grad", "task", "funcalls", "nit", "warnflag", "hessian"]
            out = {}
            for i in range(len(keys)):
                out[keys[i]] = x[i]
            out["fopt"] = out.pop("f")
            return out

        bounds = self.model.parameters.bounds()
        bounds = tuple(map(tuple, bounds))
        loss = self.loss
        model = self.model
        prior = self.prior
        Hessian = nd.Hessian(minimum)

        def __task(participant, **args):
            result = fmin_l_bfgs_b(
                minimum,
                x0=self.initial_guess,
                bounds=bounds,
                args=(model, participant.get("observed"), loss, prior),
                disp=False,
                **self.kwargs,
            )
            hessian = Hessian(result[0], model, participant.get("observed"), loss)
            result = (*result[0:2], *tuple(list(result[2].values())), hessian)
            return result

        pool = mp.Pool(self.cl)
        results = pool.map(__task, self.data)
        pool.close()
        del pool
        self.details = results

        parameters = {}
        for result in results:
            for i in range(len(self.initial_guess)):
                parameters[self.parameter_names[i]] = result[0][i]
            self.parameters.append(parameters)
            self.fit.append(__unpack(result))

        return None

    def reset(self):
        """
        Resets the optimization results and fitted parameters.

        Returns:
            None
        """
        self.fit = []
        self.details = []
        self.parameters = []
        return None

    def export(self):
        """
        Exports the optimization results and fitted parameters as a `pandas.DataFrame`.

        Returns
        -------
        pandas.DataFrame
            A pandas DataFrame containing the optimization results and fitted parameters.
        """
<<<<<<< HEAD
        output = utils.detailed_pandas_compiler(self.fit, method="fmin")
=======
        output = utils.detailed_pandas_compiler(self.fit)
>>>>>>> 3a3997d2
        output.reset_index(drop=True, inplace=True)
        return output<|MERGE_RESOLUTION|>--- conflicted
+++ resolved
@@ -11,13 +11,8 @@
 
 __all__ = ["Fmin", "FminBound"]
 
-<<<<<<< HEAD
-# this should not be available to users
-def minimum(pars, function, data, loss, **args):
-=======
 
 def minimum(pars, function, data, loss, prior=False, **args):
->>>>>>> 3a3997d2
     """
     The `minimise` function calculates a metric by comparing predicted values with
     observed values.
@@ -162,12 +157,8 @@
             result = fmin(
                 minimum,
                 x0=self.initial_guess,
-<<<<<<< HEAD
-                args=(model, participant.get("observed"), loss),
-=======
                 args=(model, participant.get("observed"), loss, prior),
                 disp=False,
->>>>>>> 3a3997d2
                 **self.kwargs,
                 full_output=True,
             )
@@ -195,31 +186,12 @@
 
         return None
 
-    def iterate_optimise(self, initial_guesses):
-        """
-        Iterates the optimization process over multiple initial guesses.
-
-        Parameters
-        ----------
-        initial_guesses: numpy.ndarray
-            A 2D array of initial guesses for the optimization process.
-
-        Returns
-        -------
-        None
-        """
-        for guess in initial_guesses:
-            self.initial_guess = guess
-            self.optimise()
-        return None
-
     def reset(self):
         """
         Resets the optimization results and fitted parameters.
 
-        Returns
-        -------
-        None
+        Returns:
+            None
         """
         self.fit = []
         self.details = []
@@ -397,10 +369,6 @@
         pandas.DataFrame
             A pandas DataFrame containing the optimization results and fitted parameters.
         """
-<<<<<<< HEAD
-        output = utils.detailed_pandas_compiler(self.fit, method="fmin")
-=======
         output = utils.detailed_pandas_compiler(self.fit)
->>>>>>> 3a3997d2
         output.reset_index(drop=True, inplace=True)
         return output