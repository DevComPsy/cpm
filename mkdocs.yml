site_name: CPM library
theme:
  name: readthedocs
  highlightjs: true
  hljs_languages:
    - python
    - bash
    - yaml
    - json
    - markdown
    - makefile

extra_css:
  - style.css

extra_javascript:
<<<<<<< HEAD
  - https://cdn.jsdelivr.net/npm/mathjax@3/es5/tex-mml-chtml.js
=======
  - https://unpkg.com/mathjax@3/es5/tex-mml-chtml.js
  - https://cdn.jsdelivr.net/npm/mathjax@3/es5/tex-mml-chtml.js
  - https://cdn.mathjax.org/mathjax/latest/MathJax.js?config=TeX-AMS_HTML
>>>>>>> 59daef84

plugins:
  - search
  - mkdocstrings:
      enable_inventory: false
      handlers:
        # See: https://mkdocstrings.github.io/python/usage/
        python:
          load_external_modules: true
          options:
            show_source: false
            docstring_style: numpy
            docstring_section_style: table
            docstring_options:
              ignore_init_summary: true
            merge_init_into_class: true
  - mkdocs-jupyter:
            no_input: False
            include_source: True
            ignore: ['examples/bandit.py']

nav:
  - Home: index.md
  - Getting Started:
      - Installation: installation.md
      - Troubleshooting: troubleshooting.md
      - Roadmap: roadmap.md
  - Examples:
      - examples/associative-learning.ipynb
      - examples/bandit-task.ipynb
      - examples/metacognition.ipynb
      - examples/model-parameter-recovery.ipynb
      - examples/model-recovery.ipynb
      - examples/fitting-hierarchical-estimation.ipynb
      - examples/fitting-hierarchical.ipynb
      - examples/hpc-example.ipynb
  - API Reference:
      - cpm.generators: api/generators.md
      - cpm.models: api/models.md
      - cpm.optimisation: api/optimisation.md
      - cpm.hierarchical: api/hierarchical.md
      - cpm.applications: api/applications.md
      - cpm.utils: api/utils.md

markdown_extensions:
<<<<<<< HEAD
  # - markdown_include.include:
  #     base_path: .
  - admonition
  - pymdownx.arithmatex
=======
  - admonition
  - pymdownx.arithmatex:
      generic: true
  - mdx_math:
        enable_dollar_delimiter: True #for use of inline $..$
>>>>>>> 59daef84
<|MERGE_RESOLUTION|>--- conflicted
+++ resolved
@@ -14,13 +14,9 @@
   - style.css
 
 extra_javascript:
-<<<<<<< HEAD
-  - https://cdn.jsdelivr.net/npm/mathjax@3/es5/tex-mml-chtml.js
-=======
   - https://unpkg.com/mathjax@3/es5/tex-mml-chtml.js
   - https://cdn.jsdelivr.net/npm/mathjax@3/es5/tex-mml-chtml.js
   - https://cdn.mathjax.org/mathjax/latest/MathJax.js?config=TeX-AMS_HTML
->>>>>>> 59daef84
 
 plugins:
   - search
@@ -66,15 +62,8 @@
       - cpm.utils: api/utils.md
 
 markdown_extensions:
-<<<<<<< HEAD
-  # - markdown_include.include:
-  #     base_path: .
-  - admonition
-  - pymdownx.arithmatex
-=======
   - admonition
   - pymdownx.arithmatex:
       generic: true
   - mdx_math:
-        enable_dollar_delimiter: True #for use of inline $..$
->>>>>>> 59daef84
+        enable_dollar_delimiter: True #for use of inline $..$