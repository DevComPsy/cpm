--- conflicted
+++ resolved
@@ -27,11 +27,7 @@
 
 setup(
     name="cpm",
-<<<<<<< HEAD
-    version="0.3.0",
-=======
-    version="0.8.4",
->>>>>>> d0802c1f
+    version="0.9.0",
     description="cpm",
     long_description=readme + "\n\n" + doclink + "\n\n" + history,
     author="Lenard Dome, Frank Hezemans, Andrew Webb, Tobias Hauser",
